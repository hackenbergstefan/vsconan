--- conflicted
+++ resolved
@@ -585,7 +585,6 @@
         return listOfRecipes;
     }
 
-<<<<<<< HEAD
     public override getFolderPathFromRecipe(recipe: string, folderOption: RecipeFolderOption): string {
         let recipePath = this.getRecipePath(recipe);
 
@@ -608,7 +607,8 @@
         }
 
         return returnValue;
-=======
+    }
+    
     public override getPackagesByRemote(recipe: string, remote: string): Array<ConanPackage> {
         let listOfPackages: Array<ConanPackage> = [];
 
@@ -644,6 +644,5 @@
 
             return listOfPackages
         }
->>>>>>> 75bb68ee
     }
 }