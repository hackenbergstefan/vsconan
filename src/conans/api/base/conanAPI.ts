--- conflicted
+++ resolved
@@ -287,7 +287,6 @@
     public abstract getRecipesByRemote(remote: string): Array<ConanRecipe>;
 
     /**
-<<<<<<< HEAD
      * Open a specific path from the recipe folder
      * There are several folders, that exits based on the way you build the package.
      * For example 'build', 'dl', 'source', etc. 
@@ -295,11 +294,11 @@
      * @param folderOption Option of the folder to be opened.
      */
     public abstract getFolderPathFromRecipe(recipe: string, folderOption: RecipeFolderOption): string;
-=======
+    
+    /*
      * Method to get all the binary packages from a recipe based on selected remote
      * @param recipe Recipe name to get the binary packages from
      * @param remote Remote name to filter the source of the binary packages
      */
     public abstract getPackagesByRemote(recipe: string, remote: string): Array<ConanPackage>;
->>>>>>> 75bb68ee
 }